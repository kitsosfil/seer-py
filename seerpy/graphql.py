from . import utils


def get_json_list(list_of_strings, include_brackets=True):
    json_list = ', '.join('"%s"' % string for string in list_of_strings)
    if include_brackets:
        json_list = '[' + json_list + ']'
    return json_list


def get_string_from_list_of_dicts(list_of_dicts):
    labels_string = ''
    for d in list_of_dicts:
        labels_string += ' {'
        for k in d.keys():
            if d[k] is None:
                continue
            labels_string += ' ' + k + ': '
            if isinstance(d[k], str):
                labels_string += '"' + d[k] + '",'
            elif isinstance(d[k], dict):
                labels_string += get_string_from_list_of_dicts(list(d[k]))
            elif isinstance(d[k], list):
                if d[k]:
                    labels_string += (get_json_list(d[k]) + ",")
            else:
                labels_string += str(d[k]) + ','
        labels_string = labels_string[:-1]  # remove last comma
        labels_string += '},'
    labels_string = labels_string[:-1]  # remove last comma
    return labels_string


def get_study_with_data_query_string(study_id):
    return """
        query {
            study (id: "%s") {
                id
                patient {
                    id
                    user {
                        fullName
                        }
                }
                name
                description
                channelGroups {
                    id
                    name
                    sampleRate
                    samplesPerRecord
                    recordLength
                    chunkPeriod
                    recordsPerChunk
                    sampleEncoding
                    compression
                    signalMin
                    signalMax
                    units
                    exponent
                    segments (fromTime: 1.0, toTime: 9000000000000) {
                        id
                        startTime
                        duration
                        timezone
                    }
                    channels {
                        id
                        name
                        channelType {
                            name
                            category
                        }
                    }
                }
            }
        }""" % study_id


def get_labels_query_string(study_id, label_group_id,  # pylint:disable=too-many-arguments
                            from_time, to_time, limit, offset):
    return """
        query {
            study (id: "%s") {
                id
                name
                labelGroup (labelGroupId: "%s") {
                    id
                    name
                    labelType
                    description
                    numberOfLabels
                    labels (limit: %.0f, offset: %.0f, fromTime: %.0f, toTime: %.0f) {
                        id
                        note
                        startTime
                        duration
                        timezone
                        confidence
                        createdBy {
                            fullName
                        }
                        updatedAt
                        createdAt
                        tags {
                            id
                            tagType {
                                id
                                category {
                                    id
                                    name
                                    description
                                }
                                value
                            }
                        }
                    }
                }
            }
        }""" % (study_id, label_group_id, limit, offset, from_time, to_time)


def get_labels_string_query_string(study_id, label_group_id,  # pylint:disable=too-many-arguments
                                   from_time, to_time):
    return """
        query {
            study (id: "%s") {
                id
                name
                labelGroup (labelGroupId: "%s") {
                    id
                    name
                    labelType
                    description
                    numberOfLabels
                    labelString (fromTime: %.0f, toTime: %.0f)
                }
            }
        }""" % (study_id, label_group_id, from_time, to_time)


def get_label_groups_for_study_ids_paged_query_string(study_ids):
    study_ids_string = get_json_list(study_ids)

    return f"""
        query {{{{
            studies (limit: {{limit}}, offset: {{offset}}, studyIds: {study_ids_string}) {{{{
                id
                name
                labelGroups {{{{
                    id
                    name
                    labelType
                    numberOfLabels
                }}}}
            }}}}
        }}}}"""


def get_channel_groups_query_string(study_id):
    return """
        query {
            study(id: "%s") {
                id
                patient {
                    id
                }
                name
                channelGroups {
                    name
                    sampleRate
                    segments {
                        id
                    }
                }
            }
        }""" % study_id


#    studyChannelGroupSegments
def get_segment_urls_query_string(segment_ids):
    segment_ids_string = get_json_list(segment_ids)

    return """
        query {
            studyChannelGroupSegments(segmentIds: %s) {
                id
                baseDataChunkUrl
            }
        }""" % segment_ids_string


def get_data_chunk_urls_query_string(data_chunks, s3_urls=True):
    chunk_keys = get_string_from_list_of_dicts(data_chunks)
    s3_urls = 'true' if s3_urls else 'false'
    return """
        query {
            studyChannelGroupDataChunkUrls(
                    chunkKeys: [%s],
                    s3Urls: %s
                    )
        }""" % (chunk_keys, s3_urls)


def get_studies_by_search_term_paged_query_string(search_term):
    return f"""
        query {{{{
            studies (limit: {{limit}}, offset: {{offset}}, searchTerm: "{search_term}") {{{{
                id
                name
                patient {{{{
                    id
                    user {{{{
                        fullName
                        }}}}
                }}}}
            }}}}
        }}}}"""


def get_studies_by_study_id_paged_query_string(study_ids):
    study_ids_string = get_json_list(study_ids)

    return f"""
        query {{{{
            studies (limit: {{limit}}, offset: {{offset}}, studyIds: {study_ids_string}) {{{{
                id
                name
                patient {{{{
                    id
                    user {{{{
                        fullName
                        }}}}
                }}}}
            }}}}
        }}}}"""


def get_add_labels_mutation_string(group_id, labels):
    labels_string = get_string_from_list_of_dicts(labels)

    return """
        mutation {
            addLabelsToLabelGroup(
                groupId: "%s",
                labels: [%s]
            ) {
                id
            }
        }""" % (group_id, labels_string)


def get_tag_id_query_string():
    return """
        query {
          labelTags {
            id
            category {
              id
              name
              description
            }
            value
            forStudy
            forDiary
          }
        }"""


def get_add_label_group_mutation_string(study_id, name, description, label_type):
    if label_type is None:
        label_type_string = ''
    else:
        label_type_string = ', labelType: ' + label_type

    return """
        mutation {
            addLabelGroupToStudy(studyId: "%s", name: "%s", description: "%s"%s) {
                id
            }
        }""" % (study_id, name, description, label_type_string)


def get_remove_label_group_mutation_string(group_id):
    return """
        mutation {
            removeLabelGroupFromStudy(groupId: "%s")
        }""" % (group_id)


def get_viewed_times_query_string(study_id, limit, offset):
    return """
        query {
            viewGroups(studyId: "%s") {
                user {
                    fullName
                }
                views (limit: %.0f, offset: %.0f) {
                    id
                    startTime
                    duration
                    createdAt
                    updatedAt
                }
            }
        }""" % (study_id, limit, offset)


def get_organisations_query_string():
    return """
        query {
            organisations {
                id
                partyId
                ownerId
                name
                description
                isPublic
                isDeleted
            }
        }"""

<<<<<<< HEAD
def get_patient_query_string(patient_id):
=======
def get_user_from_patient_query_string(patient_id):
>>>>>>> 1977e22f
    return """
        query {
            patient (id: "%s") {
                id
                user {
                    id
                    fullName
                    shortName
                    email
                }
            }
        }""" % patient_id

def get_patients_query_string():
    return """
        query {
            patients {
                id
                user {
                    id
                    fullName
                    shortName
                    email
                }
            }
        }"""

def get_diary_created_at_query_string(patient_id):
    return """
        query {
            patient (id: "%s") {
                diary {
                    createdAt
                }
            }
        }""" % patient_id

def get_diary_labels_query_string(patient_id, label_type, limit, offset, from_time, to_time, from_duration, to_duration):
    return """
        query {
            patient (id: "%s") {
                id
                diary {
                    id
                    createdAt
                    labelGroups (filters: [{name: "labelType", value:"%s"}]) {
                        id
                        labelType
                        labelSourceType
                        name
                        numberOfLabels
                        labels(limit: %.0f, offset: %.0f, ranges: [{ from: %.0f to: %.0f }, { from: %.0f to: %.0f }]) {
                            id
                            startTime
                            timezone
                            duration
                            note
                            tags {
                                id
                                tagType {
                                    id
                                    category  {
                                        id
                                        name
                                        description
                                    }
                                    value
                                }
                            }
                        }
                    }
                }
            }
        }""" % (patient_id, label_type, limit, offset, from_time, to_time, from_duration, to_duration)

def get_diary_medication_alerts_query_string(patient_id, from_time, to_time):

    return """query {
                patient (id: "%s") {
                    diary {
                        id
                        alerts {
                            id
                            name
                            labels (ranges: [{ from: %.0f to: %.0f }]) {
                                id
                                startTime
                                scheduledTime
                                alert {
                                    name   
                                }
                                scheduledTime
                                startTime
                                doses {
                                    doseValue
                                    doseUnit
                                    doseExponent
                                    medication {
                                        brandName
                                        drugName
                                    }
                                }
                                deleted
                            }
                        }
                    }
                }
            }""" % (patient_id, from_time, to_time)

def get_diary_medication_compliance_query_string(patient_id, from_time, to_time):

    return """
        query {
            patient (id: "%s") {
                id
                diary {
                    id
                    medicationCompliance (range: { from: %.0f, to: %.0f }) {
                        label
                        status
                        date
                    }
                }
            }
        }""" % (patient_id, from_time, to_time)

def get_documents_for_study_ids_paged_query_string(study_ids):
    study_ids_string = get_json_list(study_ids)

    return f"""
        query {{{{
            studies (limit: {{limit}}, offset: {{offset}}, studyIds: {study_ids_string}) {{{{
                id
                name
                documents {{{{
                    id
                    name
                    uploaded
                    fileSize
                    downloadFileUrl
                }}}}
            }}}}
        }}}}"""


def get_add_document_mutation_string(study_id, document):
    return """
        mutation {
            createStudyDocuments(
                studyId: "%s",
                documents: [{name: "%s"}]
            ) {
                id
                name
                uploadFileUrl
            }
        }""" % (study_id, document)


def get_confirm_document_mutation_string(study_id, document_id):
    return """
        mutation {
            confirmStudyDocuments(
                studyId: "%s",
                documentIds: ["%s"]
            ) {
                id
                name
                downloadFileUrl
            }
        }""" % (study_id, document_id)


def get_bookings_query_string(organisation_id, start_time, end_time):
    return """query {
                organisation(id: "%s") {
                    bookings(startTime: %.0f, endTime: %.0f) {
                        id
                        equipmentItems {
                            name
                            equipmentType {
                                type
                            }
                        }
                        bookingTemplate {
                            name
                        }
                        referral {
                            id
                        }
                        startTime {
                            datetime
                            timezone
                        }
                        endTime {
                            datetime
                            timezone
                        }
                        patient {
                            id
                            user {
                                fullName
                            }
                            studies {
                                id
                                name
                            }
                        }
                        location {
                                name
                                suburb
                                }
                    }
                }
            }""" % (organisation_id, start_time, end_time)


def get_diary_study_label_groups_string(patient_id, limit, offset):

    return """
        query {
            patient (id: "%s") {
                id
                diaryStudy {
                    labelGroups(limit: %.0f, offset: %.0f) {
                        id
                        name
                        numberOfLabels
                    }
                }
            }
        }
    """ % (patient_id, limit, offset)


def get_labels_for_diary_study_query_string(patient_id, label_group_id,  # pylint:disable=too-many-arguments
                                            from_time, to_time, limit, offset):
    return """
        query {
            patient (id: "%s") {
                id
                diaryStudy {
                    labelGroup (labelGroupId: "%s") {
                        id
                        labels (limit: %.0f, offset: %.0f, from: %.0f, to: %.0f) {
                            id
                            startTime
                            timezone
                            duration
                            tags {
                                tagType {
                                    value
                                }
                            }
                        }
                    }
                }
            }
        }""" % (patient_id, label_group_id, limit, offset, from_time, to_time)


def get_diary_study_channel_groups_query_string(patient_id, from_time, to_time):

    return """
        query {
            patient(id: "%s") {
                id
                diaryStudy {
                    channelGroups {
                        id
                        name
                        startTime
                        segments (ranges: [{ from: %.0f, to: %.0f }]) {
                            id
                            startTime
                            duration
                            timezone
                            dataChunks {
                                url
                            }
                        }
                    }
                }
            }
        }""" % (patient_id, from_time, to_time)


def get_study_ids_in_study_cohort_query_string(study_cohort_id, limit, offset):
    return """
        query {
            studyCohort(id: %s) {
                id
                name
                studies(limit: %0.f, offset: %0.f) {
                    id
                }
            }
        }
    """ % (utils.quote_str(study_cohort_id), limit, offset)


def create_study_cohort_mutation_string(name, description=None, key=None, study_ids=None):
    args = [('name', utils.quote_str(name))]

    if description is not None:
        args.append(('description', utils.quote_str(description)))

    if key is not None:
        args.append(('key', utils.quote_str(key)))

    if study_ids is not None:
        args.append(
            ('studyIds', get_json_list(study_ids)))

    return """
        mutation {
            createStudyCohort(input: {
                %s
            }) {
                studyCohort {
                    id
                }
            }
        }
    """ % (', '.join([f'{key}: {val}' for key, val in args]))


def add_studies_to_study_cohort_mutation_string(study_cohort_id, study_ids):
    return """
        mutation {
            addStudiesToStudyCohort(
                studyCohortId: %s,
                studyIds: %s
            ) {
                studyCohort {
                    id
                }
            }
        }
    """ % (
        utils.quote_str(study_cohort_id),
        get_json_list(study_ids)
    )


def remove_studies_from_study_cohort_mutation_string(study_cohort_id, study_ids):
    return """
        mutation {
            removeStudiesFromStudyCohort(
                studyCohortId: %s,
                studyIds: %s
            ) {
                studyCohort {
                    id
                }
            }
        }
    """ % (
        utils.quote_str(study_cohort_id),
        get_json_list(study_ids)
    )


def get_mood_survey_results_query_string(survey_template_ids, limit, offset):
    return """
    query {
        surveys(surveyTemplateIds: [%s], limit: %0.f, offset: %0.f) {
            completer {
                id
            }
            id
            fields {
                key
                value
            }
            lastSubmittedAt
        }
    }
    """ % (
        ','.join([f'"{survey_template_id}"' for survey_template_id in survey_template_ids]),
        limit,
        offset
    )

def get_user_ids_in_user_cohort_query_string(user_cohort_id, limit, offset):
    return """
        query {
            userCohort(id: %s) {
                id
                name
                users(limit: %0.f, offset: %0.f) {
                    id
                }
            }
        }
    """ % (utils.quote_str(user_cohort_id), limit, offset)


def get_create_user_cohort_mutation_string(name, description=None, key=None, user_ids=None):
    args = [('name', utils.quote_str(name))]

    if description is not None:
        args.append(('description', utils.quote_str(description)))

    if key is not None:
        args.append(('key', utils.quote_str(key)))

    if user_ids is not None:
        args.append(
            ('userIds', get_json_list(user_ids)))

    return """
        mutation {
            createUserCohort(input: {
                %s
            }) {
                userCohort {
                    id
                }
            }
        }
    """ % (', '.join([f'{key}: {val}' for key, val in args]))


def get_add_users_to_user_cohort_mutation_string(user_cohort_id, user_ids):
    return """
        mutation {
            addUsersToUserCohort(
                userCohortId: %s,
                userIds: %s
            ) {
                userCohort {
                    id
                }
            }
        }
    """ % (
        utils.quote_str(user_cohort_id),
        get_json_list(user_ids)
    )


def get_remove_users_from_user_cohort_mutation_string(user_cohort_id, user_ids):
    return """
        mutation {
            removeUsersFromUserCohort(
                userCohortId: %s,
                userIds: %s
            ) {
                userCohort {
                    id
                }
            }
        }
    """ % (
        utils.quote_str(user_cohort_id),
        get_json_list(user_ids)
    )<|MERGE_RESOLUTION|>--- conflicted
+++ resolved
@@ -320,11 +320,7 @@
             }
         }"""
 
-<<<<<<< HEAD
-def get_patient_query_string(patient_id):
-=======
 def get_user_from_patient_query_string(patient_id):
->>>>>>> 1977e22f
     return """
         query {
             patient (id: "%s") {
