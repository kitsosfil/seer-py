from . import utils


def get_json_list(list_of_strings, include_brackets=True):
    json_list = ', '.join('"%s"' % string for string in list_of_strings)
    if include_brackets:
        json_list = '[' + json_list + ']'
    return json_list


def get_string_from_list_of_dicts(list_of_dicts):
    labels_string = ''
    for d in list_of_dicts:
        labels_string += ' {'
        for k in d.keys():
            if d[k] is None:
                continue
            labels_string += ' ' + k + ': '
            if isinstance(d[k], str):
                labels_string += '"' + d[k] + '",'
            elif isinstance(d[k], dict):
                labels_string += get_string_from_list_of_dicts(list(d[k]))
            elif isinstance(d[k], list):
                if d[k]:
                    labels_string += (get_json_list(d[k]) + ",")
            else:
                labels_string += str(d[k]) + ','
        labels_string = labels_string[:-1]  # remove last comma
        labels_string += '},'
    labels_string = labels_string[:-1]  # remove last comma
    return labels_string


def get_study_with_data_query_string(study_id):
    return """
        query {
            study (id: "%s") {
                id
                patient {
                    id
                    user {
                        fullName
                        }
                }
                name
                description
                channelGroups {
                    id
                    name
                    sampleRate
                    samplesPerRecord
                    recordLength
                    chunkPeriod
                    recordsPerChunk
                    sampleEncoding
                    compression
                    signalMin
                    signalMax
                    units
                    exponent
                    segments (fromTime: 1.0, toTime: 9000000000000) {
                        id
                        startTime
                        duration
                        timezone
                    }
                    channels {
                        id
                        name
                        channelType {
                            name
                            category
                        }
                    }
                }
            }
        }""" % study_id


def get_labels_query_string(study_id, label_group_id,  # pylint:disable=too-many-arguments
                            from_time, to_time, limit, offset):
    return """
        query {
            study (id: "%s") {
                id
                name
                labelGroup (labelGroupId: "%s") {
                    id
                    name
                    labelType
                    description
                    numberOfLabels
                    labels (limit: %.0f, offset: %.0f, fromTime: %.0f, toTime: %.0f) {
                        id
                        note
                        startTime
                        duration
                        timezone
                        confidence
                        createdBy {
                            fullName
                        }
                        updatedAt
                        createdAt
                        tags {
                            id
                            tagType {
                                id
                                category {
                                    id
                                    name
                                    description
                                }
                                value
                            }
                        }
                    }
                }
            }
        }""" % (study_id, label_group_id, limit, offset, from_time, to_time)


def get_labels_string_query_string(study_id, label_group_id,  # pylint:disable=too-many-arguments
                                   from_time, to_time):
    return """
        query {
            study (id: "%s") {
                id
                name
                labelGroup (labelGroupId: "%s") {
                    id
                    name
                    labelType
                    description
                    numberOfLabels
                    labelString (fromTime: %.0f, toTime: %.0f)
                }
            }
        }""" % (study_id, label_group_id, from_time, to_time)


def get_label_groups_for_study_ids_paged_query_string(study_ids):
    study_ids_string = get_json_list(study_ids)

    return f"""
        query {{{{
            studies (limit: {{limit}}, offset: {{offset}}, studyIds: {study_ids_string}) {{{{
                id
                name
                labelGroups {{{{
                    id
                    name
                    labelType
                    numberOfLabels
                }}}}
            }}}}
        }}}}"""


def get_channel_groups_query_string(study_id):
    return """
        query {
            study(id: "%s") {
                id
                patient {
                    id
                }
                name
                channelGroups {
                    name
                    sampleRate
                    segments {
                        id
                    }
                }
            }
        }""" % study_id


#    studyChannelGroupSegments
def get_segment_urls_query_string(segment_ids):
    segment_ids_string = get_json_list(segment_ids)

    return """
        query {
            studyChannelGroupSegments(segmentIds: %s) {
                id
                baseDataChunkUrl
            }
        }""" % segment_ids_string


def get_data_chunk_urls_query_string(data_chunks, s3_urls=True):
    chunk_keys = get_string_from_list_of_dicts(data_chunks)
    s3_urls = 'true' if s3_urls else 'false'
    return """
        query {
            studyChannelGroupDataChunkUrls(
                    chunkKeys: [%s],
                    s3Urls: %s
                    )
        }""" % (chunk_keys, s3_urls)


def get_studies_by_search_term_paged_query_string(search_term):
    return f"""
        query {{{{
            studies (limit: {{limit}}, offset: {{offset}}, searchTerm: "{search_term}") {{{{
                id
                name
                patient {{{{
                    id
                    user {{{{
                        fullName
                        }}}}
                }}}}
            }}}}
        }}}}"""


def get_studies_by_study_id_paged_query_string(study_ids):
    study_ids_string = get_json_list(study_ids)

    return f"""
        query {{{{
            studies (limit: {{limit}}, offset: {{offset}}, studyIds: {study_ids_string}) {{{{
                id
                name
                patient {{{{
                    id
                    user {{{{
                        fullName
                        }}}}
                }}}}
            }}}}
        }}}}"""


def get_add_labels_mutation_string(group_id, labels):
    labels_string = get_string_from_list_of_dicts(labels)

    return """
        mutation {
            addLabelsToLabelGroup(
                groupId: "%s",
                labels: [%s]
            ) {
                id
            }
        }""" % (group_id, labels_string)


def get_tag_id_query_string():
    return """
        query {
          labelTags {
            id
            category {
              id
              name
              description
            }
            value
            forStudy
            forDiary
          }
        }"""


def get_add_label_group_mutation_string(study_id, name, description, label_type):
    if label_type is None:
        label_type_string = ''
    else:
        label_type_string = ', labelType: ' + label_type

    return """
        mutation {
            addLabelGroupToStudy(studyId: "%s", name: "%s", description: "%s"%s) {
                id
            }
        }""" % (study_id, name, description, label_type_string)


def get_remove_label_group_mutation_string(group_id):
    return """
        mutation {
            removeLabelGroupFromStudy(groupId: "%s")
        }""" % (group_id)


def get_viewed_times_query_string(study_id, limit, offset):
    return """
        query {
            viewGroups(studyId: "%s") {
                user {
                    fullName
                }
                views (limit: %.0f, offset: %.0f) {
                    id
                    startTime
                    duration
                    createdAt
                    updatedAt
                }
            }
        }""" % (study_id, limit, offset)


def get_organisations_query_string():
    return """
        query {
            organisations {
                id
                partyId
                ownerId
                name
                description
                isPublic
                isDeleted
            }
        }"""


def get_patients_query_string():
    return """
        query {
            patients {
                id
                user {
                    id
                    fullName
                    shortName
                    email
                }
            }
        }"""

def get_diary_created_at_query_string(patient_id):
    return """
        query {
            patient (id: "%s") {
                diary {
                    createdAt
                }
            }
        }""" % patient_id

def get_diary_labels_query_string(patient_id, label_type, limit, offset, from_time, to_time, from_duration, to_duration):
    return """
        query {
            patient (id: "%s") {
                id
                diary {
                    id
<<<<<<< HEAD
                    createdAt
                    labelGroups {
=======
                    labelGroups (filters: [{name: "labelType", value:"%s"}]) {
>>>>>>> 2605a9a3
                        id
                        labelType
                        labelSourceType
                        name
                        numberOfLabels
                        labels(limit: %.0f, offset: %.0f, ranges: [{ from: %.0f to: %.0f }, { from: %.0f to: %.0f }]) {
                            id
                            startTime
                            timezone
                            duration
                            note
                            tags {
                                id
                                tagType {
                                    id
                                    category  {
                                        id
                                        name
                                        description
                                    }
                                    value
                                }
                            }
                        }
                    }
                }
            }
        }""" % (patient_id, label_type, limit, offset, from_time, to_time, from_duration, to_duration)

def get_diary_medication_alerts_query_string(patient_id, from_time, to_time):

    return """query {
                patient (id: "%s") {
                    diary {
                        id
                        alerts {
                            id
                            name
                            labels (ranges: [{ from: %.0f to: %.0f }]) {
                                id
                                startTime
                                scheduledTime
                                alert {
                                    name   
                                }
                                scheduledTime
                                startTime
                                doses {
                                    doseValue
                                    doseUnit
                                    doseExponent
                                    medication {
                                        brandName
                                        drugName
                                    }
                                }
                                deleted
                            }
                        }
                    }
                }
            }""" % (patient_id, from_time, to_time)

def get_diary_medication_compliance_query_string(patient_id, from_time, to_time):

    return """
        query {
            patient (id: "%s") {
                id
                diary {
                    id
                    medicationCompliance (range: { from: %.0f, to: %.0f }) {
                        label
                        status
                        date
                    }
                }
            }
        }""" % (patient_id, from_time, to_time)

def get_documents_for_study_ids_paged_query_string(study_ids):
    study_ids_string = get_json_list(study_ids)

    return f"""
        query {{{{
            studies (limit: {{limit}}, offset: {{offset}}, studyIds: {study_ids_string}) {{{{
                id
                name
                documents {{{{
                    id
                    name
                    uploaded
                    fileSize
                    downloadFileUrl
                }}}}
            }}}}
        }}}}"""


def get_add_document_mutation_string(study_id, document):
    return """
        mutation {
            createStudyDocuments(
                studyId: "%s",
                documents: [{name: "%s"}]
            ) {
                id
                name
                uploadFileUrl
            }
        }""" % (study_id, document)


def get_confirm_document_mutation_string(study_id, document_id):
    return """
        mutation {
            confirmStudyDocuments(
                studyId: "%s",
                documentIds: ["%s"]
            ) {
                id
                name
                downloadFileUrl
            }
        }""" % (study_id, document_id)


def get_bookings_query_string(organisation_id, start_time, end_time):
    return """query {
                organisation(id: "%s") {
                    bookings(startTime: %.0f, endTime: %.0f) {
                        id
                        equipmentItems {
                            name
                            equipmentType {
                                type
                            }
                        }
                        bookingTemplate {
                            name
                        }
                        referral {
                            id
                        }
                        startTime {
                            datetime
                            timezone
                        }
                        endTime {
                            datetime
                            timezone
                        }
                        patient {
                            id
                            user {
                                fullName
                            }
                            studies {
                                id
                                name
                            }
                        }
                        location {
                                name
                                suburb
                                }
                    }
                }
            }""" % (organisation_id, start_time, end_time)


def get_diary_study_label_groups_string(patient_id, limit, offset):

    return """
        query {
            patient (id: "%s") {
                id
                diaryStudy {
                    labelGroups(limit: %.0f, offset: %.0f) {
                        id
                        name
                        numberOfLabels
                    }
                }
            }
        }
    """ % (patient_id, limit, offset)


def get_labels_for_diary_study_query_string(patient_id, label_group_id,  # pylint:disable=too-many-arguments
                                            from_time, to_time, limit, offset):
    return """
        query {
            patient (id: "%s") {
                id
                diaryStudy {
                    labelGroup (labelGroupId: "%s") {
                        id
                        labels (limit: %.0f, offset: %.0f, from: %.0f, to: %.0f) {
                            id
                            startTime
                            timezone
                            duration
                            tags {
                                tagType {
                                    value
                                }
                            }
                        }
                    }
                }
            }
        }""" % (patient_id, label_group_id, limit, offset, from_time, to_time)


def get_diary_study_channel_groups_query_string(patient_id, from_time, to_time):

    return """
        query {
            patient(id: "%s") {
                id
                diaryStudy {
                    channelGroups {
                        id
                        name
                        startTime
                        segments (ranges: [{ from: %.0f, to: %.0f }]) {
                            id
                            startTime
                            duration
                            timezone
                            dataChunks {
                                url
                            }
                        }
                    }
                }
            }
        }""" % (patient_id, from_time, to_time)


def get_study_ids_in_study_cohort_query_string(study_cohort_id, limit, offset):
    return """
        query {
            studyCohort(id: %s) {
                id
                name
                studies(limit: %0.f, offset: %0.f) {
                    id
                }
            }
        }
    """ % (utils.quote_str(study_cohort_id), limit, offset)


def create_study_cohort_mutation_string(name, description=None, key=None, study_ids=None):
    args = [('name', utils.quote_str(name))]

    if description is not None:
        args.append(('description', utils.quote_str(description)))

    if key is not None:
        args.append(('key', utils.quote_str(key)))

    if study_ids is not None:
        args.append(
            ('studyIds', get_json_list(study_ids)))

    return """
        mutation {
            createStudyCohort(input: {
                %s
            }) {
                studyCohort {
                    id
                }
            }
        }
    """ % (', '.join([f'{key}: {val}' for key, val in args]))


def add_studies_to_study_cohort_mutation_string(study_cohort_id, study_ids):
    return """
        mutation {
            addStudiesToStudyCohort(
                studyCohortId: %s,
                studyIds: %s
            ) {
                studyCohort {
                    id
                }
            }
        }
    """ % (
        utils.quote_str(study_cohort_id),
        get_json_list(study_ids)
    )


def remove_studies_from_study_cohort_mutation_string(study_cohort_id, study_ids):
    return """
        mutation {
            removeStudiesFromStudyCohort(
                studyCohortId: %s,
                studyIds: %s
            ) {
                studyCohort {
                    id
                }
            }
        }
    """ % (
        utils.quote_str(study_cohort_id),
        get_json_list(study_ids)
    )


def get_mood_survey_results_query_string(survey_template_ids, limit, offset):
    return """
    query {
        surveys(surveyTemplateIds: [%s], limit: %0.f, offset: %0.f) {
            completer {
                id
            }
            id
            fields {
                key
                value
            }
            lastSubmittedAt
        }
    }
    """ % (
        ','.join([f'"{survey_template_id}"' for survey_template_id in survey_template_ids]),
        limit,
        offset
    )

def get_user_ids_in_user_cohort_query_string(user_cohort_id, limit, offset):
    return """
        query {
            userCohort(id: %s) {
                id
                name
                users(limit: %0.f, offset: %0.f) {
                    id
                }
            }
        }
    """ % (utils.quote_str(user_cohort_id), limit, offset)


def get_create_user_cohort_mutation_string(name, description=None, key=None, user_ids=None):
    args = [('name', utils.quote_str(name))]

    if description is not None:
        args.append(('description', utils.quote_str(description)))

    if key is not None:
        args.append(('key', utils.quote_str(key)))

    if user_ids is not None:
        args.append(
            ('userIds', get_json_list(user_ids)))

    return """
        mutation {
            createUserCohort(input: {
                %s
            }) {
                userCohort {
                    id
                }
            }
        }
    """ % (', '.join([f'{key}: {val}' for key, val in args]))


def get_add_users_to_user_cohort_mutation_string(user_cohort_id, user_ids):
    return """
        mutation {
            addUsersToUserCohort(
                userCohortId: %s,
                userIds: %s
            ) {
                userCohort {
                    id
                }
            }
        }
    """ % (
        utils.quote_str(user_cohort_id),
        get_json_list(user_ids)
    )


def get_remove_users_from_user_cohort_mutation_string(user_cohort_id, user_ids):
    return """
        mutation {
            removeUsersFromUserCohort(
                userCohortId: %s,
                userIds: %s
            ) {
                userCohort {
                    id
                }
            }
        }
    """ % (
        utils.quote_str(user_cohort_id),
        get_json_list(user_ids)
    )<|MERGE_RESOLUTION|>--- conflicted
+++ resolved
@@ -352,12 +352,8 @@
                 id
                 diary {
                     id
-<<<<<<< HEAD
                     createdAt
-                    labelGroups {
-=======
                     labelGroups (filters: [{name: "labelType", value:"%s"}]) {
->>>>>>> 2605a9a3
                         id
                         labelType
                         labelSourceType
