# Copyright 2017 Seer Medical Pty Ltd, Inc. or its affiliates. All Rights Reserved.

import math
import time
import json

from gql import gql, Client as GQLClient
from gql.transport.requests import RequestsHTTPTransport
import pandas as pd
from pandas.io.json import json_normalize
import requests

from .auth import SeerAuth
from . import utils
from . import graphql


class SeerConnect:  # pylint: disable=too-many-public-methods
    def __init__(self, api_url='https://api.seermedical.com', email=None, password=None):
        """Creates a GraphQL client able to interact with
            the Seer database, handling login and authorisation
        Parameters
        ----------
        None

        Returns
        -------

        Notes
        -----

        Example
        -------

        """

        self.api_url = api_url
        self.login(email, password)

        self.last_query_time = time.time()
        self.api_limit_expire = 300
        self.api_limit = 580

    def login(self, email=None, password=None):
        self.seer_auth = SeerAuth(self.api_url, email, password)
        cookie = self.seer_auth.cookie
        header = {'Cookie': list(cookie.keys())[0] + '=' + cookie['seer.sid']}

        def graphql_client(party_id=None):
            url_suffix = '?partyId=' + party_id if party_id else ''
            url = self.api_url + '/api/graphql' + url_suffix
            return GQLClient(
                transport=RequestsHTTPTransport(url=url, headers=header, use_json=True, timeout=30))

        self.graphql_client = graphql_client
        self.last_query_time = time.time()

    def execute_query(self, query_string, party_id=None, invocations=0):
        resolvable_api_errors = [
            '503 Server Error', '502 Server Error', 'Read timed out.', 'NOT_AUTHENTICATED'
        ]

        try:
            time.sleep(
                max(0, ((self.api_limit_expire / self.api_limit) -
                        (time.time() - self.last_query_time))))
            response = self.graphql_client(party_id).execute(gql(query_string))
            self.last_query_time = time.time()
            return response
        except Exception as ex:
            if invocations > 4:
                print('Too many failed query invocations. raising error')
                raise
            error_string = str(ex)
            if any(api_error in error_string for api_error in resolvable_api_errors):
                if 'NOT_AUTHENTICATED' in error_string:
                    self.seer_auth.destroy_cookie()
                else:
                    print('"', error_string, '" raised, trying again after a short break')
                    time.sleep(
                        min(30 * (invocations + 1)**2,
                            max(self.last_query_time + self.api_limit_expire - time.time(), 0)))
                invocations += 1
                self.login()
                return self.execute_query(query_string, party_id, invocations=invocations)

            raise

    def get_paginated_response(self, query_string, object_name, limit=250, party_id=None):
        offset = 0
        objects = []
        while True:
            formatted_query_string = query_string.format(limit=limit, offset=offset)
            response = self.execute_query(formatted_query_string, party_id)[object_name]
            if not response:
                break
            else:
                objects = objects + response
            offset += limit
        return objects

    @staticmethod  # maybe this could move to a utility class
    def pandas_flatten(parent, parent_name, child_name):
        child_list = []
        for i in range(len(parent)):
            parent_id = parent[parent_name + 'id'][i]
            child = json_normalize(parent[parent_name + child_name][i]).sort_index(axis=1)
            child.columns = [child_name + '.' + str(col) for col in child.columns]
            child[parent_name + 'id'] = parent_id
            child_list.append(child)

        if child_list:
            child = pd.concat(child_list).reset_index(drop=True)
        if not child_list or child.empty:
            columns = [parent_name + 'id', child_name + '.id']
            child = pd.DataFrame(columns=columns)
        return child

    def add_label_group(self, study_id, name, description, label_type=None, party_id=None):
        """Add Label Group to study

        Parameters
        ----------
        study_id : string
                Seer study ID
        name : string
                name of label
        description : string
                description of label
        label_type (Optional) : string
                Seer label type ID
        party_id (Optional) : string, the party id of the context for the query (e.g. organisation)

        Returns
        -------
        labelGroupID : string
                ID of label group

        Notes
        -----

        Example
        -------
        labelGroup = add_label_group(study_id, name, description)

        """
        query_string = graphql.get_add_label_group_mutation_string(study_id, name, description,
                                                                   label_type)
        response = self.execute_query(query_string, party_id)
        return response['addLabelGroupToStudy']['id']

    def del_label_group(self, group_id):
        """Delete Label Group from study

        Parameters
        ----------
        group_id : string
                Seer label group ID to delete

        Returns
        -------
        label_group_id : string
                ID of deleted label group

        Notes
        -----

        Example
        -------
        delLG = del_label_group(group_id)

        """
        query_string = graphql.get_remove_label_group_mutation_string(group_id)
        return self.execute_query(query_string)

    def add_labels_batched(self, label_group_id, labels, batch_size=500):
        """Add labels to label group in batches

        Parameters
        ----------
        label_group_id : string
                Seer label group ID

        labels: list of:
                note: string
                        label note
                startTime : float
                        label start time in epoch time
                duration : float
                        duration of event in milliseconds
                timezone : float
                        local UTC timezone (eg. Melbourne = 11.0)
                tagIds: [String!]
                        list of tag ids
                confidence: float
                        Confidence given to label between 0 and 1

        batch_size: int
                number of labels to add in a batch. Optional, defaults to 500.

        Returns
        -------
        None

        Notes
        -----

        """
        number_of_batches = math.ceil(len(labels) / batch_size)
        for i in range(number_of_batches):
            start = i * batch_size
            end = start + batch_size
            self.add_labels(label_group_id, labels[start:end])

    def add_labels(self, group_id, labels):
        """Add labels to label group

        Parameters
        ----------
        group_id : string
                Seer label group ID

        labels: list of:
                note: string
                        label note
                startTime : float
                        label start time in epoch time
                duration : float
                        duration of event in milliseconds
                timezone : float
                        local UTC timezone (eg. Melbourne = 11.0)
                tagIds: [String!]
                        list of tag ids
                confidence: float
                        Confidence given to label between 0 and 1

        Returns
        -------
        None

        Notes
        -----

        """
        if isinstance(labels, pd.DataFrame):
            labels = labels.to_dict('records')
        query_string = graphql.get_add_labels_mutation_string(group_id, labels)
        return self.execute_query(query_string)

    def add_document(self, study_id, document_name, document_path):
        query_string = graphql.get_add_document_mutation_string(study_id, document_name)
        response_add = self.execute_query(query_string)['createStudyDocuments'][0]
        with open(document_path, 'rb') as f:
            response_put = requests.put(response_add['uploadFileUrl'], data=f)
        if response_put.status_code == 200:
<<<<<<< HEAD
            query_string = graphql.get_confirm_document_mutation_string(
                study_id, response_add['id'])
=======
            query_string = graphql.get_confirm_document_mutation_string(study_id,
                                                                    response_add['id'])
>>>>>>> 52eafb58
            response_confirm = self.execute_query(query_string)
            return response_confirm['confirmStudyDocuments'][0]['downloadFileUrl']
        else:
            raise RuntimeError('Error uploading document: status code ' +
                               str(response_put.status_code))

    def get_tag_ids(self):
        query_string = graphql.get_tag_id_query_string()
        response = self.execute_query(query_string)
        return response['labelTags']

    def get_tag_ids_dataframe(self):
        tag_ids = self.get_tag_ids()
        tag_ids = json_normalize(tag_ids).sort_index(axis=1)
        return tag_ids

    def get_study_ids(self, limit=50, search_term='', party_id=None):
        studies = self.get_studies(limit, search_term, party_id)
        return [study['id'] for study in studies]

    def get_studies(self, limit=50, search_term='', party_id=None):
        studies_query_string = graphql.get_studies_by_search_term_paged_query_string(search_term)
        return self.get_paginated_response(studies_query_string, 'studies', limit, party_id)

    def get_studies_dataframe(self, limit=50, search_term='', party_id=None):
        studies = self.get_studies(limit, search_term, party_id)
        studies_dataframe = json_normalize(studies).sort_index(axis=1)
        return studies_dataframe.drop('patient', errors='ignore', axis='columns')

    def get_study_ids_from_names_dataframe(self, study_names, party_id=None):
        if isinstance(study_names, str):
            study_names = [study_names]

        studies = json_normalize([
            study for study_name in study_names
            for study in self.get_studies(search_term=study_name, party_id=party_id)
        ])

        if studies.empty:
            return studies.assign(id=None)

        return studies[['name', 'id']].reset_index(drop=True)

    def get_study_ids_from_names(self, study_names, party_id=None):
        return self.get_study_ids_from_names_dataframe(study_names, party_id)['id'].tolist()

    def get_studies_by_id(self, study_ids, limit=50):
        if isinstance(study_ids, str):
            study_ids = [study_ids]
        studies_query_string = graphql.get_studies_by_study_id_paged_query_string(study_ids)
        return self.get_paginated_response(studies_query_string, 'studies', limit)

    def get_channel_groups(self, study_id):
        query_string = graphql.get_channel_groups_query_string(study_id)
        response = self.execute_query(query_string)
        return response['study']['channelGroups']

    def get_segment_urls(self, segment_ids, limit=10000):
        if not segment_ids:
            return pd.DataFrame(columns=['baseDataChunkUrl', 'segments.id'])

        segments = []
        counter = 0
        while int(counter * limit) < len(segment_ids):
            segment_ids_batch = segment_ids[int(counter * limit):int((counter + 1) * limit)]
            query_string = graphql.get_segment_urls_query_string(segment_ids_batch)
            response = self.execute_query(query_string)
            segments.extend([
                segment for segment in response['studyChannelGroupSegments'] if segment is not None
            ])
            counter += 1
        segment_urls = pd.DataFrame(segments)
        segment_urls = segment_urls.rename(columns={'id': 'segments.id'})
        return segment_urls

<<<<<<< HEAD
    # pylint:disable=too-many-arguments
    def get_labels(self, study_id, label_group_id, from_time=0, to_time=9e12, limit=200, offset=0):
=======
    def get_data_chunk_urls(self, study_metadata, s3_urls=True, from_time=0, to_time=9e12, 
                            limit=10000):
        if study_metadata.empty:
            return pd.DataFrame(columns=['segments.id', 'chunkIndex', 'chunk_start', 'chunk_end',
                                         'chunk_url'])
        
        study_metadata = study_metadata.drop_duplicates('segments.id')
        study_metadata = study_metadata[study_metadata['segments.startTime'] <= to_time]
        study_metadata = study_metadata[study_metadata['segments.startTime'] + 
                                        study_metadata['segments.duration'] >= from_time]
        
        data_chunks = []
        chunk_metadata = []
        for row in zip(study_metadata['channelGroups.chunkPeriod'], 
                       study_metadata['segments.duration'], study_metadata['segments.startTime'], 
                       study_metadata['segments.id']):
            chunk_period = row[0]
            num_chunks = int(math.ceil(row[1] / chunk_period / 1000.))
            for i in range(num_chunks):
                chunk_start = row[2] + chunk_period * i
                chunk_end = chunk_start + chunk_period
                if chunk_start >= from_time and chunk_end <= to_time:
                    data_chunks.append({'segmentId': row[3], 'chunkIndex': i})
                    chunk_metadata.append({'segments.id': row[3], 'chunkIndex': i,
                                           'chunk_start': chunk_start, 'chunk_end': chunk_end})
        if not data_chunks:
            return pd.DataFrame(columns=['segments.id', 'chunkIndex', 'chunk_start', 'chunk_end',
                                         'chunk_url'])
        chunks = []
        counter = 0
        while int(counter * limit) < len(data_chunks):
            data_chunks_batch = data_chunks[int(counter * limit):int((counter + 1) * limit)]
            query_string = graphql.get_data_chunk_urls_query_string(data_chunks_batch, s3_urls)
            response = self.execute_query(query_string)
            chunks.extend([chunk for chunk in response['studyChannelGroupDataChunkUrls']
                           if chunk is not None])
            counter += 1
        data_chunk_urls = pd.DataFrame(chunk_metadata)
        data_chunk_urls['chunk_url'] = chunks
        
        return data_chunk_urls

    def get_labels(self, study_id, label_group_id, from_time=0,  # pylint:disable=too-many-arguments
                   to_time=9e12, limit=200, offset=0):
>>>>>>> 52eafb58
        label_results = None

        while True:
            query_string = graphql.get_labels_query_string(study_id, label_group_id, from_time,
                                                           to_time, limit, offset)
            response = self.execute_query(query_string)['study']
            labels = response['labelGroup']['labels']
            if not labels:
                break

            if label_results is None:
                label_results = response
            else:
                label_results['labelGroup']['labels'].extend(labels)

            offset += limit

        return label_results

    # pylint:disable=too-many-arguments
    def get_labels_dataframe(self, study_id, label_group_id, from_time=0, to_time=9e12, limit=200,
                             offset=0):

        label_results = self.get_labels(study_id, label_group_id, from_time, to_time, limit, offset)
        if label_results is None:
            return label_results
        label_group = json_normalize(label_results).sort_index(axis=1)
        labels = self.pandas_flatten(label_group, 'labelGroup.', 'labels')
        tags = self.pandas_flatten(labels, 'labels.', 'tags')

        label_group = label_group.drop('labelGroup.labels', errors='ignore', axis='columns')
        labels = labels.drop('labels.tags', errors='ignore', axis='columns')

        label_group = label_group.merge(labels, how='left', on='labelGroup.id', suffixes=('', '_y'))
        label_group = label_group.merge(tags, how='left', on='labels.id', suffixes=('', '_y'))

        return label_group

    def get_labels_string(self, study_id, label_group_id, from_time=0, to_time=9e12):
        query_string = graphql.get_labels_string_query_string(study_id, label_group_id, from_time,
                                                              to_time)
        response = self.execute_query(query_string)['study']
        return response

<<<<<<< HEAD
    # pylint:disable=too-many-arguments
    def get_labels_string_dataframe(self, study_id, label_group_id, from_time=0, to_time=9e12):
=======
    def get_labels_string_dataframe(self, study_id, label_group_id, from_time=0,  # pylint:disable=too-many-arguments
                   to_time=9e12):
>>>>>>> 52eafb58
        label_results = self.get_labels_string(study_id, label_group_id, from_time=from_time,
                                               to_time=to_time)
        if label_results is None:
            return label_results
        label_group = json_normalize(label_results).sort_index(axis=1)
        label_group['labelGroup.labelString'] = (label_group['labelGroup.labelString'].apply(
            json.loads))
        labels = self.pandas_flatten(label_group, 'labelGroup.', 'labelString')
        label_group = label_group.drop('labelGroup.labelString', errors='ignore', axis='columns')
        label_group = label_group.merge(labels, how='left', on='labelGroup.id', suffixes=('', '_y'))
<<<<<<< HEAD
        label_group = label_group.rename(
            columns={
                'labelString.d': 'labels.duration',
                'labelString.id': 'labels.id',
                'labelString.s': 'labels.startTime'
            })
=======
        label_group=label_group.rename(columns = {'labelString.d': 'labels.duration',
                                                  'labelString.id': 'labels.id',
                                                  'labelString.s': 'labels.startTime'})
>>>>>>> 52eafb58
        return label_group

    def get_label_groups_for_studies(self, study_ids, limit=50):
        if isinstance(study_ids, str):
            study_ids = [study_ids]

        labels_query_string = graphql.get_label_groups_for_study_ids_paged_query_string(study_ids)
        return self.get_paginated_response(labels_query_string, 'studies', limit)

    def get_label_groups_for_studies_dataframe(self, study_ids, limit=50):
        label_groups = []
        for study in self.get_label_groups_for_studies(study_ids, limit):
            for label_group in study['labelGroups']:
                label_group['labelGroup.id'] = label_group.pop('id')
                label_group['labelGroup.name'] = label_group.pop('name')
                label_group['labelGroup.labelType'] = label_group.pop('labelType')
                label_group['labelGroup.numberOfLabels'] = label_group.pop('numberOfLabels')
                label_group['id'] = study['id']
                label_group['name'] = study['name']
                label_groups.append(label_group)
        return pd.DataFrame(label_groups)

    def get_viewed_times_dataframe(self, study_id, limit=250, offset=0):
        views = []
        while True:
            query_string = graphql.get_viewed_times_query_string(study_id, limit, offset)
            response = self.execute_query(query_string)
            response = json_normalize(response['viewGroups']).sort_index(axis=1)
            non_empty_views = False
            for i in range(len(response)):
                view = json_normalize(response.at[i, 'views']).sort_index(axis=1)
                view['user'] = response.at[i, 'user.fullName']
                if not view.empty:
                    non_empty_views = True
                    views.append(view)
            if not non_empty_views:
                break
            offset += limit
        if views:
            views = pd.concat(views).reset_index(drop=True)
            views['createdAt'] = pd.to_datetime(views['createdAt'])
            views['updatedAt'] = pd.to_datetime(views['updatedAt'])
        else:
            views = None
        return views

    def get_organisations(self):
        query_string = graphql.get_organisations_query_string()
        response = self.execute_query(query_string)['organisations']
        return response

    def get_organisations_dataframe(self):
        orgs = self.get_organisations()
        if orgs is None:
            return orgs
        return pd.DataFrame(orgs)

    def get_patients(self, party_id=None):
        query_string = graphql.get_patients_query_string()
        response = self.execute_query(query_string, party_id)['patients']
        return response

    def get_patients_dataframe(self, party_id=None):
        patients = self.get_patients(party_id)
        if patients is None:
            return patients
        return json_normalize(patients).sort_index(axis=1)

    def get_documents_for_studies(self, study_ids, limit=50):
        if isinstance(study_ids, str):
            study_ids = [study_ids]
        documents_query_string = graphql.get_documents_for_study_ids_paged_query_string(study_ids)
        return self.get_paginated_response(documents_query_string, 'studies', limit)

    def get_documents_for_studies_dataframe(self, study_ids, limit=50):
        documents = []
        for study in self.get_documents_for_studies(study_ids, limit):
            for document in study['documents']:
                document['document.id'] = document.pop('id')
                document['document.name'] = document.pop('name')
                document['id'] = study['id']
                document['name'] = study['name']
                documents.append(document)
        return pd.DataFrame(documents)

    def get_diary_labels(self, patient_id):
        query_string = graphql.get_diary_labels_query_string(patient_id)
        response = self.execute_query(query_string)['patient']['diary']['labelGroups']
        return response

    def get_diary_labels_dataframe(self, patient_id):
        label_results = self.get_diary_labels(patient_id)
        if label_results is None:
            return label_results

        label_groups = json_normalize(label_results).sort_index(axis=1)
        labels = self.pandas_flatten(label_groups, '', 'labels')
        tags = self.pandas_flatten(labels, 'labels.', 'tags')

        label_groups = label_groups.drop('labels', errors='ignore', axis='columns')
        labels = labels.drop('labels.tags', errors='ignore', axis='columns')
        label_groups = label_groups.merge(labels, how='left', on='id', suffixes=('', '_y'))
        label_groups = label_groups.merge(tags, how='left', on='labels.id', suffixes=('', '_y'))
        label_groups = label_groups.rename({'id': 'labelGroups.id'})
        label_groups['id'] = patient_id
        return label_groups

    def get_all_study_metadata_by_names(self, study_names=None, party_id=None):
        """Get all the metadata available about named studies

        Parameters
        ----------
        study_names (Optional) : a list of study names. If not provided, data will be returned for
        all studies
        party_id (Optional) : string, the party id of the context for the query (e.g. organisation)

        Returns
        -------
        allData : dict
                a dictionary with a single key 'studies' with a list of studies as it's value

        Example
        -------
        studies = get_all_study_metadata_by_names()['studies']
        """
        study_ids = None
        if study_names:
            study_ids = self.get_study_ids_from_names(study_names, party_id)
        return self.get_all_study_metadata_by_ids(study_ids)

    def get_all_study_metadata_by_ids(self, study_ids=None):
        """Get all the metadata available about studies with the suppled ids

        Parameters
        ----------
        study_ids (Optional) : a list of study ids. If not provided, data will be returned for
        all studies

        Returns
        -------
        allData : dict
                a dictionary with a single key 'studies' with a list of studies as it's value

        Example
        -------
        studies = get_all_study_metadata_by_ids()['studies']
        """
        if study_ids is None:
            study_ids = self.get_study_ids()
        elif not study_ids:  # treat empty list as asking for nothing, not everything
            return {'studies': []}

        result = [
            self.execute_query(graphql.get_study_with_data_query_string(study_id))['study']
            for study_id in study_ids
        ]

        return {'studies': result}

    def get_all_study_metadata_dataframe_by_names(self, study_names=None):
        study_ids = None
        if study_names:
            study_ids = self.get_study_ids_from_names(study_names)
        return self.get_all_study_metadata_dataframe_by_ids(study_ids)

    def get_all_study_metadata_dataframe_by_ids(self, study_ids=None):
        metadata = self.get_all_study_metadata_by_ids(study_ids)
        all_data = json_normalize(metadata['studies']).sort_index(axis=1)
        channel_groups = self.pandas_flatten(all_data, '', 'channelGroups')
        channels = self.pandas_flatten(channel_groups, 'channelGroups.', 'channels')
        segments = self.pandas_flatten(channel_groups, 'channelGroups.', 'segments')

        segments = segments.drop('segments.dataChunks', errors='ignore', axis='columns')
        channel_groups = channel_groups.drop(['channelGroups.segments', 'channelGroups.channels'],
                                             errors='ignore', axis='columns')
        all_data = all_data.drop(['channelGroups', 'labelGroups'], errors='ignore', axis='columns')

        channel_groups = channel_groups.merge(segments, how='left', on='channelGroups.id',
                                              suffixes=('', '_y'))
        channel_groups = channel_groups.merge(channels, how='left', on='channelGroups.id',
                                              suffixes=('', '_y'))
        all_data = all_data.merge(channel_groups, how='left', on='id', suffixes=('', '_y'))

        return all_data

    # pylint:disable=too-many-locals
    # pylint:disable=too-many-arguments
    def get_channel_data(self, all_data, segment_urls=None, download_function=requests.get,
                         threads=None, from_time=0, to_time=9e12):
        """Download data chunks and stich them together in one dataframe

        Parameters
        ----------
        all_data : pandas DataFrame
                metadata required for downloading and processing raw data
        segment_urls : pandas DataFrame
                columns=['segments.id', 'baseDataChunkUrl']
                if None, these will be retrieved for each segment in all_data
        download_function: function
                the function used to download the channel data. defaults to requests.get
        threads : int
                number of threads to use. If > 1 then will use multiprocessing
                if None (default), it will use 1 on Windows and 5 on Linux/MacOS

        Returns
        -------
        data : pandas DataFrame
                dataframe containing studyID, channelGroupIDs, semgmentIDs, time, and raw data

        Example
        -------
        data = get_channel_data(all_data)

        """
        if segment_urls is None:
            segment_ids = all_data['segments.id'].drop_duplicates().tolist()
            segment_urls = self.get_segment_urls(segment_ids)

        return utils.get_channel_data(all_data, segment_urls, download_function, threads, from_time,
                                      to_time)<|MERGE_RESOLUTION|>--- conflicted
+++ resolved
@@ -253,13 +253,8 @@
         with open(document_path, 'rb') as f:
             response_put = requests.put(response_add['uploadFileUrl'], data=f)
         if response_put.status_code == 200:
-<<<<<<< HEAD
             query_string = graphql.get_confirm_document_mutation_string(
                 study_id, response_add['id'])
-=======
-            query_string = graphql.get_confirm_document_mutation_string(study_id,
-                                                                    response_add['id'])
->>>>>>> 52eafb58
             response_confirm = self.execute_query(query_string)
             return response_confirm['confirmStudyDocuments'][0]['downloadFileUrl']
         else:
@@ -335,10 +330,6 @@
         segment_urls = segment_urls.rename(columns={'id': 'segments.id'})
         return segment_urls
 
-<<<<<<< HEAD
-    # pylint:disable=too-many-arguments
-    def get_labels(self, study_id, label_group_id, from_time=0, to_time=9e12, limit=200, offset=0):
-=======
     def get_data_chunk_urls(self, study_metadata, s3_urls=True, from_time=0, to_time=9e12, 
                             limit=10000):
         if study_metadata.empty:
@@ -383,7 +374,6 @@
 
     def get_labels(self, study_id, label_group_id, from_time=0,  # pylint:disable=too-many-arguments
                    to_time=9e12, limit=200, offset=0):
->>>>>>> 52eafb58
         label_results = None
 
         while True:
@@ -428,13 +418,8 @@
         response = self.execute_query(query_string)['study']
         return response
 
-<<<<<<< HEAD
     # pylint:disable=too-many-arguments
     def get_labels_string_dataframe(self, study_id, label_group_id, from_time=0, to_time=9e12):
-=======
-    def get_labels_string_dataframe(self, study_id, label_group_id, from_time=0,  # pylint:disable=too-many-arguments
-                   to_time=9e12):
->>>>>>> 52eafb58
         label_results = self.get_labels_string(study_id, label_group_id, from_time=from_time,
                                                to_time=to_time)
         if label_results is None:
@@ -445,18 +430,12 @@
         labels = self.pandas_flatten(label_group, 'labelGroup.', 'labelString')
         label_group = label_group.drop('labelGroup.labelString', errors='ignore', axis='columns')
         label_group = label_group.merge(labels, how='left', on='labelGroup.id', suffixes=('', '_y'))
-<<<<<<< HEAD
         label_group = label_group.rename(
             columns={
                 'labelString.d': 'labels.duration',
                 'labelString.id': 'labels.id',
                 'labelString.s': 'labels.startTime'
             })
-=======
-        label_group=label_group.rename(columns = {'labelString.d': 'labels.duration',
-                                                  'labelString.id': 'labels.id',
-                                                  'labelString.s': 'labels.startTime'})
->>>>>>> 52eafb58
         return label_group
 
     def get_label_groups_for_studies(self, study_ids, limit=50):
