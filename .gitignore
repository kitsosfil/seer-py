# Byte-compiled / optimized / DLL files
__pycache__/
*.py[cod]
*$py.class

# C extensions
*.so

# Distribution / packaging
.Python
build/
develop-eggs/
dist/
downloads/
eggs/
.eggs/
lib/
lib64/
parts/
sdist/
var/
wheels/
*.egg-info/
.installed.cfg
*.egg
MANIFEST

# PyInstaller
#  Usually these files are written by a python script from a template
#  before PyInstaller builds the exe, so as to inject date/other infos into it.
*.manifest
*.spec

# Installer logs
pip-log.txt
pip-delete-this-directory.txt

# Unit test / coverage reports
htmlcov/
.tox/
.coverage
.coverage.*
.cache
nosetests.xml
coverage.xml
*.cover
.hypothesis/
.pytest_cache/

# Translations
*.mo
*.pot

# Django stuff:
*.log
local_settings.py
db.sqlite3

# Flask stuff:
instance/
.webassets-cache

# Scrapy stuff:
.scrapy

# Sphinx documentation
docs/_build/

# PyBuilder
target/

# Jupyter Notebook
.ipynb_checkpoints

# pyenv
.python-version

# celery beat schedule file
celerybeat-schedule

# SageMath parsed files
*.sage.py

# Environments
.env
.venv
env/
venv/
ENV/
env.bak/
venv.bak/
.env*

# Spyder project settings
.spyderproject
.spyproject

# Rope project settings
.ropeproject

# mkdocs documentation
/site

# mypy
.mypy_cache/

# MacOS
.DS_Store

# vscode
.vscode
<<<<<<< HEAD
.idea
=======
.idea/
>>>>>>> 8f8ef85a
<|MERGE_RESOLUTION|>--- conflicted
+++ resolved
@@ -109,8 +109,4 @@
 
 # vscode
 .vscode
-<<<<<<< HEAD
-.idea
-=======
-.idea/
->>>>>>> 8f8ef85a
+.idea/